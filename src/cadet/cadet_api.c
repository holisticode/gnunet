--- conflicted
+++ resolved
@@ -943,7 +943,6 @@
  */
 const union GNUNET_CADET_ChannelInfo *
 GNUNET_CADET_channel_get_info (struct GNUNET_CADET_Channel *channel,
-<<<<<<< HEAD
 			       enum GNUNET_CADET_ChannelInfoOption option,
                                ...)
 {
@@ -958,10 +957,6 @@
       GNUNET_break (0);
       return NULL;
   }
-=======
-                               ...)
-{
->>>>>>> f606540b
   return (const union GNUNET_CADET_ChannelInfo *) &channel->peer;
 }
 
@@ -1125,16 +1120,7 @@
   msg->ccn = ch->ccn;
   msg->port = *port;
   msg->peer = *destination;
-<<<<<<< HEAD
-<<<<<<< 17611641fe7da3d2711e1f20eaf2ee81faf0e702
-  msg->opt = htonl (options);
-=======
->>>>>>> f606540b
   GNUNET_MQ_send (h->mq, env);
-=======
-  GNUNET_MQ_send (h->mq,
-                  env);
->>>>>>> removed GNUNET_CADET_ChannelOption
   return ch;
 }
 
