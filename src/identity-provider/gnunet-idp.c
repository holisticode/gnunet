/*
   This file is part of GNUnet.
   Copyright (C) 2012-2015 GNUnet e.V.

   GNUnet is free software; you can redistribute it and/or modify
   it under the terms of the GNU General Public License as published
   by the Free Software Foundation; either version 3, or (at your
   option) any later version.

   GNUnet is distributed in the hope that it will be useful, but
   WITHOUT ANY WARRANTY; without even the implied warranty of
   MERCHANTABILITY or FITNESS FOR A PARTICULAR PURPOSE.  See the GNU
   General Public License for more details.

   You should have received a copy of the GNU General Public License
   along with GNUnet; see the file COPYING.  If not, write to the
   Free Software Foundation, Inc., 51 Franklin Street, Fifth Floor,
   Boston, MA 02110-1301, USA.
   */
/**
 * @author Martin Schanzenbach
 * @file src/identity-provider/gnunet-idp.c
 * @brief Identity Provider utility
 *
 */

#include "platform.h"
#include "gnunet_util_lib.h"
#include "gnunet_namestore_service.h"
#include "gnunet_identity_provider_service.h"
#include "gnunet_identity_service.h"
#include "gnunet_signatures.h"

/**
 * return value
 */
static int ret;

/**
 * List attribute flag
 */
static int list;

/**
 * Relying party
 */
static char* rp;

/**
 * The attribute
 */
static char* attr_name;

/**
 * Attribute value
 */
static char* attr_value;

/**
 * Attributes to issue
 */
static char* issue_attrs;

/**
 * Ticket to consume
 */
static char* consume_ticket;

/**
 * Attribute type
 */
static char* type_str;

/**
 * Ticket to revoke
 */
static char* revoke_ticket;

/**
 * Ego name
 */
static char* ego_name;

/**
 * Identity handle
 */
static struct GNUNET_IDENTITY_Handle *identity_handle;

/**
 * IdP handle
 */
static struct GNUNET_IDENTITY_PROVIDER_Handle *idp_handle;

/**
 * IdP operation
 */
static struct GNUNET_IDENTITY_PROVIDER_Operation *idp_op;

/**
 * Attribute iterator
 */
static struct GNUNET_IDENTITY_PROVIDER_AttributeIterator *attr_iterator;

/**
 * Master ABE key
 */
static struct GNUNET_CRYPTO_AbeMasterKey *abe_key;

/**
 * ego private key
 */
static const struct GNUNET_CRYPTO_EcdsaPrivateKey *pkey;

/**
 * rp public key
 */
static struct GNUNET_CRYPTO_EcdsaPublicKey rp_key;

/**
 * Ticket to consume
 */
static struct GNUNET_IDENTITY_PROVIDER_Ticket ticket;

/**
 * Attribute list
 */
static struct GNUNET_IDENTITY_ATTRIBUTE_ClaimList *attr_list;

static void
do_cleanup(void *cls)
{
  if (NULL != attr_iterator)
    GNUNET_IDENTITY_PROVIDER_get_attributes_stop (attr_iterator);
  if (NULL != idp_handle)
    GNUNET_IDENTITY_PROVIDER_disconnect (idp_handle);
  if (NULL != identity_handle)
    GNUNET_IDENTITY_disconnect (identity_handle);
  if (NULL != abe_key)
    GNUNET_free (abe_key);
  if (NULL != attr_list)
    GNUNET_free (attr_list);
}

static void
ticket_issue_cb (void* cls,
                 const struct GNUNET_IDENTITY_PROVIDER_Ticket *ticket)
{
  char* ticket_str;
  if (NULL != ticket) {
    ticket_str = GNUNET_STRINGS_data_to_string_alloc (ticket,
                                                      sizeof (struct GNUNET_IDENTITY_PROVIDER_Ticket));
    printf("%s\n",
           ticket_str);
    GNUNET_free (ticket_str);
  }
  GNUNET_SCHEDULER_add_now (&do_cleanup, NULL);
}

static void
store_attr_cont (void *cls,
                 int32_t success,
                 const char*emsg)
{
  if (GNUNET_SYSERR == success) {
    GNUNET_log (GNUNET_ERROR_TYPE_ERROR,
                "%s\n", emsg);
  }
  GNUNET_SCHEDULER_add_now (&do_cleanup, NULL);
}

static void
process_attrs (void *cls,
         const struct GNUNET_CRYPTO_EcdsaPublicKey *identity,
         const struct GNUNET_IDENTITY_ATTRIBUTE_Claim *attr)
{
  char *value_str;
  if (NULL == identity)
  {
    GNUNET_SCHEDULER_add_now (&do_cleanup, NULL);
    return;
  }
  if (NULL == attr)
  {
    ret = 1;
    return;
  }
  value_str = GNUNET_IDENTITY_ATTRIBUTE_value_to_string (attr->type,
                                                     attr->data,
                                                     attr->data_size);
  GNUNET_log (GNUNET_ERROR_TYPE_MESSAGE,
              "%s: %s\n", attr->name, value_str);
}


static void
iter_error (void *cls)
{
  attr_iterator = NULL;
  GNUNET_log (GNUNET_ERROR_TYPE_ERROR,
              "Failed to iterate over attributes\n");
  GNUNET_SCHEDULER_add_now (&do_cleanup, NULL);
}

static void
process_rvk (void *cls, int success, const char* msg)
{
  if (GNUNET_OK != success)
  {
    GNUNET_log (GNUNET_ERROR_TYPE_MESSAGE,
                "Revocation failed.\n");
    ret = 1;
  }
  GNUNET_SCHEDULER_add_now (&do_cleanup, NULL);
}

static void
iter_finished (void *cls)
{
<<<<<<< HEAD
  struct GNUNET_IDENTITY_ATTRIBUTE_Claim *attr;
=======
  struct GNUNET_IDENTITY_ATTRIBUTE_Claim *claim;
  char *data;
  size_t data_size;
  int type;
>>>>>>> c68eae71

  attr_iterator = NULL;
  if (list)
  {
    GNUNET_SCHEDULER_add_now (&do_cleanup, NULL);
    return;
  }

  if (issue_attrs)
  {
    idp_op = GNUNET_IDENTITY_PROVIDER_ticket_issue (idp_handle,
                                                    pkey,
                                                    &rp_key,
                                                    attr_list,
                                                    &ticket_issue_cb,
                                                    NULL);
    return;
  }
  if (consume_ticket)
  {
    idp_op = GNUNET_IDENTITY_PROVIDER_ticket_consume (idp_handle,
                                                      pkey,
                                                      &ticket,
                                                      &process_attrs,
                                                      NULL);
    return;
  }
  if (revoke_ticket)
  {
    idp_op = GNUNET_IDENTITY_PROVIDER_ticket_revoke (idp_handle,
                                                     pkey,
                                                     &ticket,
                                                     &process_rvk,
                                                     NULL);
    return;
  }
<<<<<<< HEAD
  attr = GNUNET_IDENTITY_ATTRIBUTE_claim_new (attr_name,
                                                 GNUNET_IDENTITY_ATTRIBUTE_TYPE_STRING,
                                                 attr_value,
                                                 strlen (attr_value) + 1);
=======
  if (NULL == type_str)
    type = GNUNET_IDENTITY_ATTRIBUTE_TYPE_STRING;
  else
    type = GNUNET_IDENTITY_ATTRIBUTE_typename_to_number (type_str);

  GNUNET_assert (GNUNET_SYSERR != GNUNET_IDENTITY_ATTRIBUTE_string_to_value (type,
                                             attr_value,
                                             (void**)&data,
                                             &data_size));
  claim = GNUNET_IDENTITY_ATTRIBUTE_claim_new (attr_name,
                                               type,
                                               data,
                                               data_size);
>>>>>>> c68eae71
  idp_op = GNUNET_IDENTITY_PROVIDER_attribute_store (idp_handle,
                                                     pkey,
                                                     claim,
                                                     &store_attr_cont,
                                                     NULL);


}

static void
iter_cb (void *cls,
         const struct GNUNET_CRYPTO_EcdsaPublicKey *identity,
         const struct GNUNET_IDENTITY_ATTRIBUTE_Claim *attr)
{
  struct GNUNET_IDENTITY_ATTRIBUTE_ClaimListEntry *le;
  char *attrs_tmp;
  char *attr_str;

  if (issue_attrs)
  {
    attrs_tmp = GNUNET_strdup (issue_attrs);
    attr_str = strtok (attrs_tmp, ",");
    while (NULL != attr_str) {
      if (0 != strcmp (attr_str, attr->name)) {
        attr_str = strtok (NULL, ",");
        continue;
      }
      le = GNUNET_new (struct GNUNET_IDENTITY_ATTRIBUTE_ClaimListEntry);
      le->claim = GNUNET_IDENTITY_ATTRIBUTE_claim_new (attr->name,
                                                       attr->type,
                                                       attr->data,
                                                       attr->data_size);
      GNUNET_CONTAINER_DLL_insert (attr_list->list_head,
                                   attr_list->list_tail,
                                   le);
      break;
    }
    GNUNET_free (attrs_tmp);
  } else if (list) {
    GNUNET_log (GNUNET_ERROR_TYPE_MESSAGE,
                "%s: %s\n", attr->name, (char*)attr->data);
  }
  GNUNET_IDENTITY_PROVIDER_get_attributes_next (attr_iterator);
}

static void
ego_cb (void *cls,
        struct GNUNET_IDENTITY_Ego *ego,
        void **ctx,
        const char *name)
{
  if (NULL == name)
    return;
  if (0 != strcmp (name, ego_name))
    return;
  pkey = GNUNET_IDENTITY_ego_get_private_key (ego);

  if (NULL != rp)
    GNUNET_CRYPTO_ecdsa_public_key_from_string (rp,
                                                strlen (rp),
                                                &rp_key);
  if (NULL != consume_ticket)
    GNUNET_STRINGS_string_to_data (consume_ticket,
                                   strlen (consume_ticket),
                                   &ticket,
                                   sizeof (struct GNUNET_IDENTITY_PROVIDER_Ticket));
  if (NULL != revoke_ticket)
    GNUNET_STRINGS_string_to_data (revoke_ticket,
                                   strlen (revoke_ticket),
                                   &ticket,
                                   sizeof (struct GNUNET_IDENTITY_PROVIDER_Ticket));


  attr_list = GNUNET_new (struct GNUNET_IDENTITY_ATTRIBUTE_ClaimList);

  attr_iterator = GNUNET_IDENTITY_PROVIDER_get_attributes_start (idp_handle,
                                                                 pkey,
                                                                 &iter_error,
                                                                 NULL,
                                                                 &iter_cb,
                                                                 NULL,
                                                                 &iter_finished,
                                                                 NULL);


}

static void
run (void *cls,
     char *const *args,
     const char *cfgfile,
     const struct GNUNET_CONFIGURATION_Handle *c)
{
  ret = 0;
  if (NULL == ego_name)
  {
    GNUNET_log (GNUNET_ERROR_TYPE_MESSAGE,
                _("Ego is required\n"));
    return;
  } 

  idp_handle = GNUNET_IDENTITY_PROVIDER_connect (c);
  //Get Ego
  identity_handle = GNUNET_IDENTITY_connect (c,
                                             &ego_cb,
                                             NULL);


}


int
main(int argc, char *const argv[])
{
  struct GNUNET_GETOPT_CommandLineOption options[] = {

    GNUNET_GETOPT_option_string ('a',
                                 "add",
                                 NULL,
                                 gettext_noop ("Add attribute"),
                                 &attr_name),

    GNUNET_GETOPT_option_string ('V',
                                 "value",
                                 NULL,
                                 gettext_noop ("Attribute value"),
                                 &attr_value),
    GNUNET_GETOPT_option_string ('e',
                                 "ego",
                                 NULL,
                                 gettext_noop ("Ego"),
                                 &ego_name),
    GNUNET_GETOPT_option_string ('r',
                                 "rp",
                                 NULL,
                                 gettext_noop ("Audience (relying party)"),
                                 &rp),
    GNUNET_GETOPT_option_flag ('D',
                               "dump",
                               gettext_noop ("List attributes for Ego"),
                               &list),
    GNUNET_GETOPT_option_string ('i',
                                 "issue",
                                 NULL,
                                 gettext_noop ("Issue a ticket"),
                                 &issue_attrs),
    GNUNET_GETOPT_option_string ('C',
                                 "consume",
                                 NULL,
                                 gettext_noop ("Consume a ticket"),
                                 &consume_ticket),
    GNUNET_GETOPT_option_string ('R',
                                 "revoke",
                                 NULL,
                                 gettext_noop ("Revoke a ticket"),
                                 &revoke_ticket),
    GNUNET_GETOPT_option_string ('t',
                                 "type",
                                 NULL,
                                 gettext_noop ("Type of attribute"),
                                 &type_str),
    GNUNET_GETOPT_OPTION_END
  };
  GNUNET_PROGRAM_run (argc, argv, "ct",
                      "ct", options,
                      &run, NULL);
  return ret;
}<|MERGE_RESOLUTION|>--- conflicted
+++ resolved
@@ -216,14 +216,10 @@
 static void
 iter_finished (void *cls)
 {
-<<<<<<< HEAD
-  struct GNUNET_IDENTITY_ATTRIBUTE_Claim *attr;
-=======
   struct GNUNET_IDENTITY_ATTRIBUTE_Claim *claim;
   char *data;
   size_t data_size;
   int type;
->>>>>>> c68eae71
 
   attr_iterator = NULL;
   if (list)
@@ -260,12 +256,6 @@
                                                      NULL);
     return;
   }
-<<<<<<< HEAD
-  attr = GNUNET_IDENTITY_ATTRIBUTE_claim_new (attr_name,
-                                                 GNUNET_IDENTITY_ATTRIBUTE_TYPE_STRING,
-                                                 attr_value,
-                                                 strlen (attr_value) + 1);
-=======
   if (NULL == type_str)
     type = GNUNET_IDENTITY_ATTRIBUTE_TYPE_STRING;
   else
@@ -279,7 +269,6 @@
                                                type,
                                                data,
                                                data_size);
->>>>>>> c68eae71
   idp_op = GNUNET_IDENTITY_PROVIDER_attribute_store (idp_handle,
                                                      pkey,
                                                      claim,
