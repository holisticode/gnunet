/*
     This file is part of GNUnet.  Copyright (C) 2001-2014 Christian Grothoff
     (and other contributing authors)

     GNUnet is free software; you can redistribute it and/or modify
     it under the terms of the GNU General Public License as published
     by the Free Software Foundation; either version 3, or (at your
     option) any later version.

     GNUnet is distributed in the hope that it will be useful, but
     WITHOUT ANY WARRANTY; without even the implied warranty of
     MERCHANTABILITY or FITNESS FOR A PARTICULAR PURPOSE.  See the GNU
     General Public License for more details.

     You should have received a copy of the GNU General Public License
     along with GNUnet; see the file COPYING.  If not, write to the
     Free Software Foundation, Inc., 51 Franklin Street, Fifth Floor,
     Boston, MA 02110-1301, USA.

*/

/**
 * @file util/crypto_random.c
 * @brief functions to gather random numbers
 * @author Christian Grothoff
 */


#include "platform.h"
#include <glib.h>
#include <openssl/aes.h>
#include <openssl/sha.h>
#include <pbc/pbc.h>
#include <bswabe.h>

#include "gnunet_crypto_lib.h"

struct GNUNET_CRYPTO_AbeMasterKey
{
  GByteArray* pub;

  GByteArray* msk;
};

struct GNUNET_CRYPTO_AbeKey
{
  GByteArray* pub;
  GByteArray* prv;
};

static void
init_aes( element_t k, int enc, AES_KEY* key, unsigned char* iv )
{
  int key_len;
  unsigned char* key_buf;

  key_len = element_length_in_bytes(k) < 17 ? 17 : element_length_in_bytes(k);
  key_buf = (unsigned char*) malloc(key_len);
  element_to_bytes(key_buf, k);

  if( enc )
    AES_set_encrypt_key(key_buf + 1, 128, key);
  else
    AES_set_decrypt_key(key_buf + 1, 128, key);
  free(key_buf);

  memset(iv, 0, 16);
}

static GByteArray*
aes_128_cbc_encrypt( GByteArray* pt, element_t k )
{
  AES_KEY key;
  unsigned char iv[16];
  GByteArray* ct;
  guint8 len[4];
  guint8 zero;

  init_aes(k, 1, &key, iv);

  /* TODO make less crufty */

  /* stuff in real length (big endian) before padding */
  len[0] = (pt->len & 0xff000000)>>24;
  len[1] = (pt->len & 0xff0000)>>16;
  len[2] = (pt->len & 0xff00)>>8;
  len[3] = (pt->len & 0xff)>>0;
  g_byte_array_prepend(pt, len, 4);

  /* pad out to multiple of 128 bit (16 byte) blocks */
  zero = 0;
  while( pt->len % 16 )
    g_byte_array_append(pt, &zero, 1);

  ct = g_byte_array_new();
  g_byte_array_set_size(ct, pt->len);

  AES_cbc_encrypt(pt->data, ct->data, pt->len, &key, iv, AES_ENCRYPT);

  return ct;
}

static GByteArray*
aes_128_cbc_decrypt( GByteArray* ct, element_t k )
{
  AES_KEY key;
  unsigned char iv[16];
  GByteArray* pt;
  unsigned int len;

  init_aes(k, 0, &key, iv);

  pt = g_byte_array_new();
  g_byte_array_set_size(pt, ct->len);

  AES_cbc_encrypt(ct->data, pt->data, ct->len, &key, iv, AES_DECRYPT);

  /* TODO make less crufty */
  
  /* get real length */
  len = 0;
  len = len
    | ((pt->data[0])<<24) | ((pt->data[1])<<16)
    | ((pt->data[2])<<8)  | ((pt->data[3])<<0);
  g_byte_array_remove_index(pt, 0);
  g_byte_array_remove_index(pt, 0);
  g_byte_array_remove_index(pt, 0);
  g_byte_array_remove_index(pt, 0);

  /* truncate any garbage from the padding */
  g_byte_array_set_size(pt, len);

  return pt;
}

struct GNUNET_CRYPTO_AbeMasterKey*
GNUNET_CRYPTO_cpabe_create_master_key (void)
{
  struct GNUNET_CRYPTO_AbeMasterKey* key;
  bswabe_msk_t* msk;
  bswabe_pub_t* pub;
  bswabe_setup(&pub, &msk);
  key = GNUNET_new (struct GNUNET_CRYPTO_AbeMasterKey);
  key->pub = bswabe_pub_serialize(pub);
  key->msk = bswabe_msk_serialize(msk);
  GNUNET_assert (NULL != key->pub);
  GNUNET_assert (NULL != key->msk);
  return key;
}

void
GNUNET_CRYPTO_cpabe_delete_master_key (struct GNUNET_CRYPTO_AbeMasterKey *key)
{
  g_byte_array_unref (key->msk);
  g_byte_array_unref (key->pub);
  GNUNET_free (key);
}

struct GNUNET_CRYPTO_AbeKey*
GNUNET_CRYPTO_cpabe_create_key (struct GNUNET_CRYPTO_AbeMasterKey *key,
                             char **attrs)
{
  struct GNUNET_CRYPTO_AbeKey *prv_key;
  bswabe_pub_t* pub;
  bswabe_msk_t* msk;
  bswabe_prv_t* prv;
  gsize len;

  pub = bswabe_pub_unserialize(key->pub, 0);
  msk = bswabe_msk_unserialize(pub, key->msk, 0);
  prv = bswabe_keygen(pub, msk, attrs);
  prv_key = GNUNET_new (struct GNUNET_CRYPTO_AbeKey);
  prv_key->prv = bswabe_prv_serialize(prv);
  
  len = key->pub->len;
  printf ("Keylen %lu\n", len);
  prv_key->pub = bswabe_pub_serialize (pub);
  GNUNET_assert (NULL != prv_key->prv);
  return prv_key;
}

void
GNUNET_CRYPTO_cpabe_delete_key (struct GNUNET_CRYPTO_AbeKey *key)
{
  g_byte_array_unref (key->prv);
  g_byte_array_unref (key->pub);
  GNUNET_free (key);
}

ssize_t
write_cpabe (void **result, GByteArray* cph_buf,
             uint32_t file_len, GByteArray* aes_buf)
{
  char *ptr;
  uint32_t *len;
<<<<<<< HEAD
  int i;
=======
  
>>>>>>> cfc492f5
  *result = GNUNET_malloc (12 + cph_buf->len + aes_buf->len);
  ptr = *result;
  len = (uint32_t*) ptr;
  *len = htonl (file_len);
  ptr += 4;
  len = (uint32_t*) ptr;
  *len = htonl (aes_buf->len);
  ptr += 4;
  memcpy (ptr, aes_buf->data, aes_buf->len);
  ptr += aes_buf->len;
  len = (uint32_t*) ptr;
  *len = htonl (cph_buf->len);
  ptr += 4;
  memcpy (ptr, cph_buf->data, cph_buf->len);
  return 12 + cph_buf->len + aes_buf->len;
}

ssize_t
read_cpabe (const void *data, GByteArray** cph_buf, GByteArray** aes_buf)
{
<<<<<<< HEAD
  int i;
=======
>>>>>>> cfc492f5
  int buf_len;
  int tmp_len;
  char *ptr;
  uint32_t *len;

  *cph_buf = g_byte_array_new();
  *aes_buf = g_byte_array_new();
  ptr = (char*)data;
  len = (uint32_t*)ptr;
  buf_len = ntohl (*len);
  ptr += 4;
  len = (uint32_t*)ptr;
  tmp_len = ntohl (*len);
  ptr += 4;
  g_byte_array_set_size(*aes_buf, tmp_len);
  memcpy((*aes_buf)->data, ptr, tmp_len);
  ptr += tmp_len;
  len = (uint32_t*)ptr;
  tmp_len = ntohl (*len);
  ptr += 4;
  g_byte_array_set_size(*cph_buf, tmp_len);
  memcpy((*cph_buf)->data, ptr, tmp_len);

  return buf_len;
}

ssize_t
GNUNET_CRYPTO_cpabe_encrypt (const void *block,
                             size_t size,
                             char *policy,
                             const struct GNUNET_CRYPTO_AbeMasterKey *key,
                             void **result)
{
  bswabe_pub_t* pub;
  bswabe_cph_t* cph;
  GByteArray* plt;
  GByteArray* cph_buf;
  GByteArray* aes_buf;
  guint8 *data;
  element_t m;
  size_t payload_len;
  ssize_t result_len;
  pub = bswabe_pub_unserialize(key->pub, 0);
  if( !(cph = bswabe_enc(pub, m, policy)) )
    return GNUNET_SYSERR;
  cph_buf = bswabe_cph_serialize(cph);
  bswabe_cph_free(cph);
  data = g_memdup (block, size);
  plt = g_byte_array_new_take (data, size);
  payload_len = plt->len;
  aes_buf = aes_128_cbc_encrypt(plt, m);
  g_byte_array_free(plt, 1);
  element_clear(m);
  result_len = write_cpabe(result, cph_buf, payload_len, aes_buf);
  g_byte_array_free(cph_buf, 1);
  g_byte_array_free(aes_buf, 1);
  return result_len;
}

ssize_t
GNUNET_CRYPTO_cpabe_decrypt (const void *block,
                       size_t size,
                       const struct GNUNET_CRYPTO_AbeKey *key,
                       void **result)
{
  bswabe_pub_t* pub;
  bswabe_prv_t* prv;
  GByteArray* aes_buf;
  GByteArray* plt;
  GByteArray* cph_buf;
  bswabe_cph_t* cph;
  element_t m;
  ssize_t pt_size;

  pub = bswabe_pub_unserialize(key->pub, 0);
  prv = bswabe_prv_unserialize(pub, key->prv, 0);
  pt_size = read_cpabe(block, &cph_buf, &aes_buf);
  cph = bswabe_cph_unserialize(pub, cph_buf, 0);
  if( !bswabe_dec(pub, prv, cph, m) ) {
    GNUNET_log (GNUNET_ERROR_TYPE_ERROR,
                "%s\n", bswabe_error());
    return GNUNET_SYSERR;
  }
  bswabe_cph_free(cph);
  plt = aes_128_cbc_decrypt(aes_buf, m);
  g_byte_array_set_size(plt, size);
  g_byte_array_free(aes_buf, 1);
  *result = GNUNET_malloc (plt->len);
  GNUNET_memcpy (*result, plt->data, plt->len);
  
  return pt_size;
}

ssize_t
GNUNET_CRYPTO_cpabe_serialize_key (const struct GNUNET_CRYPTO_AbeKey *key,
                                   void **result)
{
  ssize_t len;

  len = key->pub->len + key->prv->len + 12;
  write_cpabe (result, key->pub, len, key->prv);

  return len;
}

struct GNUNET_CRYPTO_AbeKey*
GNUNET_CRYPTO_cpabe_deserialize_key (const void *data,
                                     size_t len)
{
  struct GNUNET_CRYPTO_AbeKey *key;

  key = GNUNET_new (struct GNUNET_CRYPTO_AbeKey);
  read_cpabe (data, &key->pub, &key->prv);

  return key;
}

ssize_t
GNUNET_CRYPTO_cpabe_serialize_master_key (const struct GNUNET_CRYPTO_AbeMasterKey *key,
                                          void **result)
{
  ssize_t len;

  len = key->pub->len + key->msk->len + 12;
  write_cpabe (result, key->pub, len, key->msk);

  return len;
}

struct GNUNET_CRYPTO_AbeMasterKey*
GNUNET_CRYPTO_cpabe_deserialize_master_key (const void *data,
                                            size_t len)
{
  struct GNUNET_CRYPTO_AbeMasterKey *key;

  key = GNUNET_new (struct GNUNET_CRYPTO_AbeMasterKey);
  read_cpabe (data, &key->pub, &key->msk);

  return key;
}<|MERGE_RESOLUTION|>--- conflicted
+++ resolved
@@ -193,11 +193,7 @@
 {
   char *ptr;
   uint32_t *len;
-<<<<<<< HEAD
-  int i;
-=======
   
->>>>>>> cfc492f5
   *result = GNUNET_malloc (12 + cph_buf->len + aes_buf->len);
   ptr = *result;
   len = (uint32_t*) ptr;
@@ -218,10 +214,6 @@
 ssize_t
 read_cpabe (const void *data, GByteArray** cph_buf, GByteArray** aes_buf)
 {
-<<<<<<< HEAD
-  int i;
-=======
->>>>>>> cfc492f5
   int buf_len;
   int tmp_len;
   char *ptr;
