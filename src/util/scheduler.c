/*
      This file is part of GNUnet
      Copyright (C) 2009-2017 GNUnet e.V.

      GNUnet is free software; you can redistribute it and/or modify
      it under the terms of the GNU General Public License as published
      by the Free Software Foundation; either version 3, or (at your
      option) any later version.

      GNUnet is distributed in the hope that it will be useful, but
      WITHOUT ANY WARRANTY; without even the implied warranty of
      MERCHANTABILITY or FITNESS FOR A PARTICULAR PURPOSE.  See the GNU
      General Public License for more details.

      You should have received a copy of the GNU General Public License
      along with GNUnet; see the file COPYING.  If not, write to the
      Free Software Foundation, Inc., 51 Franklin Street, Fifth Floor,
      Boston, MA 02110-1301, USA.
 */
/**
 * @file util/scheduler.c
 * @brief schedule computations using continuation passing style
 * @author Christian Grothoff
 */
#include "platform.h"
#include "gnunet_util_lib.h"
#include "disk.h"

#define LOG(kind,...) GNUNET_log_from (kind, "util-scheduler", __VA_ARGS__)

#define LOG_STRERROR(kind,syscall) GNUNET_log_from_strerror (kind, "util-scheduler", syscall)


#if HAVE_EXECINFO_H
#include "execinfo.h"

/**
 * Use lsof to generate file descriptor reports on select error?
 * (turn off for stable releases).
 */
#define USE_LSOF GNUNET_NO

/**
 * Obtain trace information for all scheduler calls that schedule tasks.
 */
#define EXECINFO GNUNET_NO

/**
 * Check each file descriptor before adding
 */
#define DEBUG_FDS GNUNET_NO

/**
 * Depth of the traces collected via EXECINFO.
 */
#define MAX_TRACE_DEPTH 50
#endif

/**
 * Should we figure out which tasks are delayed for a while
 * before they are run? (Consider using in combination with EXECINFO).
 */
#define PROFILE_DELAYS GNUNET_NO

/**
 * Task that were in the queue for longer than this are reported if
 * PROFILE_DELAYS is active.
 */
#define DELAY_THRESHOLD GNUNET_TIME_UNIT_SECONDS


/**
 * Argument to be passed from the driver to
 * #GNUNET_SCHEDULER_run_from_driver().  Contains the
 * scheduler's internal state.
 */
struct GNUNET_SCHEDULER_Handle
{
  /**
   * Passed here to avoid constantly allocating/deallocating
   * this element, but generally we want to get rid of this.
   * @deprecated
   */
  struct GNUNET_NETWORK_FDSet *rs;

  /**
   * Passed here to avoid constantly allocating/deallocating
   * this element, but generally we want to get rid of this.
   * @deprecated
   */
  struct GNUNET_NETWORK_FDSet *ws;
};


/**
 * Entry in list of pending tasks.
 */
struct GNUNET_SCHEDULER_Task
{
  /**
   * This is a linked list.
   */
  struct GNUNET_SCHEDULER_Task *next;

  /**
   * This is a linked list.
   */
  struct GNUNET_SCHEDULER_Task *prev;

  /**
   * Function to run when ready.
   */
  GNUNET_SCHEDULER_TaskCallback callback;

  /**
   * Closure for the @e callback.
   */
  void *callback_cls;

  /**
   * Set of file descriptors this task is waiting
   * for for reading.  Once ready, this is updated
   * to reflect the set of file descriptors ready
   * for operation.
   */
  struct GNUNET_NETWORK_FDSet *read_set;

  /**
   * Set of file descriptors this task is waiting for for writing.
   * Once ready, this is updated to reflect the set of file
   * descriptors ready for operation.
   */
  struct GNUNET_NETWORK_FDSet *write_set;

  /**
   * Information about which FDs are ready for this task (and why).
   */
  const struct GNUNET_SCHEDULER_FdInfo *fds;

  /**
   * Storage location used for @e fds if we want to avoid
   * a separate malloc() call in the common case that this
   * task is only about a single FD.
   */
  struct GNUNET_SCHEDULER_FdInfo fdx;

  /**
   * Absolute timeout value for the task, or
   * #GNUNET_TIME_UNIT_FOREVER_ABS for "no timeout".
   */
  struct GNUNET_TIME_Absolute timeout;

#if PROFILE_DELAYS
  /**
   * When was the task scheduled?
   */
  struct GNUNET_TIME_Absolute start_time;
#endif

  /**
   * Size of the @e fds array.
   */
  unsigned int fds_len;

  /**
   * Why is the task ready?  Set after task is added to ready queue.
   * Initially set to zero.  All reasons that have already been
   * satisfied (i.e.  read or write ready) will be set over time.
   */
  enum GNUNET_SCHEDULER_Reason reason;

  /**
   * Task priority.
   */
  enum GNUNET_SCHEDULER_Priority priority;

  /**
   * Set if we only wait for reading from a single FD, otherwise -1.
   */
  int read_fd;

  /**
   * Set if we only wait for writing to a single FD, otherwise -1.
   */
  int write_fd;

  /**
   * Should the existence of this task in the queue be counted as
   * reason to not shutdown the scheduler?
   */
  int lifeness;

  /**
   * Is this task run on shutdown?
   */
  int on_shutdown;

  /**
   * Is this task in the ready list?
   */
  int in_ready_list;

#if EXECINFO
  /**
   * Array of strings which make up a backtrace from the point when this
   * task was scheduled (essentially, who scheduled the task?)
   */
  char **backtrace_strings;

  /**
   * Size of the backtrace_strings array
   */
  int num_backtrace_strings;
#endif

};


struct Scheduled
{
  struct Scheduled *prev;

  struct Scheduled *next;

  struct GNUNET_SCHEDULER_Task *task;

  struct GNUNET_SCHEDULER_FdInfo *fdi;
};


/**
 * Driver context used by GNUNET_SCHEDULER_run
 */
struct DriverContext
{
  struct Scheduled *scheduled_in_head;

  struct Scheduled *scheduled_in_tail;

  struct Scheduled *scheduled_out_head;

  struct Scheduled *scheduled_out_tail;

  struct GNUNET_TIME_Relative timeout;
};


/**
 * The driver used for the event loop. Will be handed over to
 * the scheduler in #GNUNET_SCHEDULER_run_from_driver(), peristed
 * there in this variable for later use in functions like
 * #GNUNET_SCHEDULER_add_select(), #add_without_sets() and
 * #GNUNET_SCHEDULER_cancel().
 */
static const struct GNUNET_SCHEDULER_Driver *scheduler_driver;

/**
 * Head of list of tasks waiting for an event.
 */
static struct GNUNET_SCHEDULER_Task *pending_head;

/**
 * Tail of list of tasks waiting for an event.
 */
static struct GNUNET_SCHEDULER_Task *pending_tail;

/**
 * Head of list of tasks waiting for shutdown.
 */
static struct GNUNET_SCHEDULER_Task *shutdown_head;

/**
 * Tail of list of tasks waiting for shutdown.
 */
static struct GNUNET_SCHEDULER_Task *shutdown_tail;

/**
 * List of tasks waiting ONLY for a timeout event.
 * Sorted by timeout (earliest first).  Used so that
 * we do not traverse the list of these tasks when
 * building select sets (we just look at the head
 * to determine the respective timeout ONCE).
 */
static struct GNUNET_SCHEDULER_Task *pending_timeout_head;

/**
 * List of tasks waiting ONLY for a timeout event.
 * Sorted by timeout (earliest first).  Used so that
 * we do not traverse the list of these tasks when
 * building select sets (we just look at the head
 * to determine the respective timeout ONCE).
 */
static struct GNUNET_SCHEDULER_Task *pending_timeout_tail;

/**
 * Last inserted task waiting ONLY for a timeout event.
 * Used to (heuristically) speed up insertion.
 */
static struct GNUNET_SCHEDULER_Task *pending_timeout_last;

/**
 * ID of the task that is running right now.
 */
static struct GNUNET_SCHEDULER_Task *active_task;

/**
 * Head of list of tasks ready to run right now, grouped by importance.
 */
static struct GNUNET_SCHEDULER_Task *ready_head[GNUNET_SCHEDULER_PRIORITY_COUNT];

/**
 * Tail of list of tasks ready to run right now, grouped by importance.
 */
static struct GNUNET_SCHEDULER_Task *ready_tail[GNUNET_SCHEDULER_PRIORITY_COUNT];

/**
 * Number of tasks on the ready list.
 */
static unsigned int ready_count;

/**
 * How many tasks have we run so far?
 */
static unsigned long long tasks_run;

/**
 * Priority of the task running right now.  Only
 * valid while a task is running.
 */
static enum GNUNET_SCHEDULER_Priority current_priority;

/**
 * Priority of the highest task added in the current select
 * iteration.
 */
static enum GNUNET_SCHEDULER_Priority max_priority_added;

/**
 * Value of the 'lifeness' flag for the current task.
 */
static int current_lifeness;

/**
 * Function to use as a select() in the scheduler.
 * If NULL, we use GNUNET_NETWORK_socket_select().
 */
static GNUNET_SCHEDULER_select scheduler_select;

/**
 * Task context of the current task.
 */
static struct GNUNET_SCHEDULER_TaskContext tc;

/**
 * Closure for #scheduler_select.
 */
static void *scheduler_select_cls;

/**
 * Scheduler handle used for the driver functions
 */
static struct GNUNET_SCHEDULER_Handle sh;


/**
 * Sets the select function to use in the scheduler (scheduler_select).
 *
 * @param new_select new select function to use
 * @param new_select_cls closure for @a new_select
 * @return previously used select function, NULL for default
 */
void
GNUNET_SCHEDULER_set_select (GNUNET_SCHEDULER_select new_select,
                             void *new_select_cls)
{
  scheduler_select = new_select;
  scheduler_select_cls = new_select_cls;
}


/**
 * Check that the given priority is legal (and return it).
 *
 * @param p priority value to check
 * @return p on success, 0 on error
 */
static enum GNUNET_SCHEDULER_Priority
check_priority (enum GNUNET_SCHEDULER_Priority p)
{
  if ((p >= 0) && (p < GNUNET_SCHEDULER_PRIORITY_COUNT))
    return p;
  GNUNET_assert (0);
  return 0;                     /* make compiler happy */
}


/**
 * chooses the nearest timeout from all pending tasks, to be used
 * to tell the driver the next wakeup time (using its set_wakeup
 * callback)
 */
struct GNUNET_TIME_Absolute
get_timeout ()
{
  struct GNUNET_SCHEDULER_Task *pos;
  struct GNUNET_TIME_Absolute now;
  struct GNUNET_TIME_Absolute timeout;

  pos = pending_timeout_head;
  now = GNUNET_TIME_absolute_get ();
  timeout = GNUNET_TIME_UNIT_FOREVER_ABS;
  if (NULL != pos)
  {
    if (0 != pos->reason)
    {
      timeout = now;
    }
    else
    {
      timeout = pos->timeout;
    }
  }
  for (pos = pending_head; NULL != pos; pos = pos->next)
  {
    if (0 != pos->reason)
    {
      timeout = now;
    }
    else if ((pos->timeout.abs_value_us != GNUNET_TIME_UNIT_FOREVER_ABS.abs_value_us) &&
             (timeout.abs_value_us > pos->timeout.abs_value_us))
    {
      timeout = pos->timeout;
    }
  }
  return timeout;
}


/**
 * Put a task that is ready for execution into the ready queue.
 *
 * @param task task ready for execution
 */
static void
queue_ready_task (struct GNUNET_SCHEDULER_Task *task)
{
  enum GNUNET_SCHEDULER_Priority p = check_priority (task->priority);

  GNUNET_CONTAINER_DLL_insert (ready_head[p],
                               ready_tail[p],
                               task);
  task->in_ready_list = GNUNET_YES;
  ready_count++;
}


/**
<<<<<<< HEAD
=======
 * Check which tasks are ready and move them
 * to the respective ready queue.
 *
 * @param rs FDs ready for reading
 * @param ws FDs ready for writing
 */
static void
check_ready (const struct GNUNET_NETWORK_FDSet *rs,
             const struct GNUNET_NETWORK_FDSet *ws)
{
  struct GNUNET_SCHEDULER_Task *pos;
  struct GNUNET_SCHEDULER_Task *next;
  struct GNUNET_TIME_Absolute now;

  now = GNUNET_TIME_absolute_get ();
  while (NULL != (pos = pending_timeout_head))
  {
    if (now.abs_value_us >= pos->timeout.abs_value_us)
      pos->reason |= GNUNET_SCHEDULER_REASON_TIMEOUT;
    if (0 == pos->reason)
      break;

    GNUNET_CONTAINER_DLL_remove (pending_timeout_head,
                                 pending_timeout_tail,
                                 pos);
    if (pending_timeout_last == pos)
      pending_timeout_last = NULL;
    else
      scheduler_driver->set_wakeup (scheduler_driver->cls,
                                    pending_timeout_head->timeout);
    queue_ready_task (pos);
  }
  pos = pending_head;
  while (NULL != pos)
  {
    next = pos->next;
    if (GNUNET_YES == is_ready (pos, now, rs, ws))
    {
      GNUNET_CONTAINER_DLL_remove (pending_head,
                                   pending_tail,
                                   pos);
      queue_ready_task (pos);
    }
    pos = next;
  }
}


/**
>>>>>>> b1e41385
 * Request the shutdown of a scheduler.  Marks all tasks
 * awaiting shutdown as ready. Note that tasks
 * scheduled with #GNUNET_SCHEDULER_add_shutdown() AFTER this call
 * will be delayed until the next shutdown signal.
 */
void
GNUNET_SCHEDULER_shutdown ()
{
  struct GNUNET_SCHEDULER_Task *pos;

  while (NULL != (pos = shutdown_head))
  {
    GNUNET_CONTAINER_DLL_remove (shutdown_head,
                                 shutdown_tail,
                                 pos);
    pos->reason |= GNUNET_SCHEDULER_REASON_SHUTDOWN;
    queue_ready_task (pos);
  }
}


/**
 * Destroy a task (release associated resources)
 *
 * @param t task to destroy
 */
static void
destroy_task (struct GNUNET_SCHEDULER_Task *t)
{
  if (NULL != t->read_set)
    GNUNET_NETWORK_fdset_destroy (t->read_set);
  if (NULL != t->write_set)
    GNUNET_NETWORK_fdset_destroy (t->write_set);
#if EXECINFO
  GNUNET_free (t->backtrace_strings);
#endif
  GNUNET_free (t);
}


/**
 * Output stack trace of task @a t.
 *
 * @param t task to dump stack trace of
 */
static void
dump_backtrace (struct GNUNET_SCHEDULER_Task *t)
{
#if EXECINFO
  unsigned int i;

  for (i = 0; i < t->num_backtrace_strings; i++)
    LOG (GNUNET_ERROR_TYPE_WARNING,
   "Task %p trace %u: %s\n",
   t,
   i,
   t->backtrace_strings[i]);
#endif
}


/**
 * Pipe used to communicate shutdown via signal.
 */
static struct GNUNET_DISK_PipeHandle *shutdown_pipe_handle;

/**
 * Process ID of this process at the time we installed the various
 * signal handlers.
 */
static pid_t my_pid;

/**
 * Signal handler called for SIGPIPE.
 */
#ifndef MINGW
static void
sighandler_pipe ()
{
  return;
}
#endif


/**
 * Wait for a short time.
 * Sleeps for @a ms ms (as that should be long enough for virtually all
 * modern systems to context switch and allow another process to do
 * some 'real' work).
 *
 * @param ms how many ms to wait
 */
static void
short_wait (unsigned int ms)
{
  struct GNUNET_TIME_Relative timeout;

  timeout = GNUNET_TIME_relative_multiply (GNUNET_TIME_UNIT_MILLISECONDS, ms);
  (void) GNUNET_NETWORK_socket_select (NULL, NULL, NULL, timeout);
}


/**
 * Signal handler called for signals that should cause us to shutdown.
 */
static void
sighandler_shutdown ()
{
  static char c;
  int old_errno = errno;        /* backup errno */

  if (getpid () != my_pid)
    exit (1);                   /* we have fork'ed since the signal handler was created,
                                 * ignore the signal, see https://gnunet.org/vfork discussion */
  GNUNET_DISK_file_write (GNUNET_DISK_pipe_handle
                          (shutdown_pipe_handle, GNUNET_DISK_PIPE_END_WRITE),
                          &c, sizeof (c));
  errno = old_errno;
}


/**
 * Check if the system is still alive. Trigger shutdown if we
 * have tasks, but none of them give us lifeness.
 *
 * @return #GNUNET_OK to continue the main loop,
 *         #GNUNET_NO to exit
 */
//static int
//check_lifeness ()
//{
//  struct GNUNET_SCHEDULER_Task *t;
//
//  if (ready_count > 0)
//    return GNUNET_OK;
//  for (t = pending_head; NULL != t; t = t->next)
//    if (t->lifeness == GNUNET_YES)
//      return GNUNET_OK;
//  for (t = shutdown_head; NULL != t; t = t->next)
//    if (t->lifeness == GNUNET_YES)
//      return GNUNET_OK;
//  for (t = pending_timeout_head; NULL != t; t = t->next)
//    if (t->lifeness == GNUNET_YES)
//      return GNUNET_OK;
//  if (NULL != shutdown_head)
//  {
//    GNUNET_SCHEDULER_shutdown ();
//    return GNUNET_OK;
//  }
//  return GNUNET_NO;
//}


/**
 * Initialize and run scheduler.  This function will return when all
 * tasks have completed.  On systems with signals, receiving a SIGTERM
 * (and other similar signals) will cause #GNUNET_SCHEDULER_shutdown()
 * to be run after the active task is complete.  As a result, SIGTERM
 * causes all active tasks to be scheduled with reason
 * #GNUNET_SCHEDULER_REASON_SHUTDOWN.  (However, tasks added
 * afterwards will execute normally!). Note that any particular signal
 * will only shut down one scheduler; applications should always only
 * create a single scheduler.
 *
 * @param task task to run immediately
 * @param task_cls closure of @a task
 */
void
GNUNET_SCHEDULER_run (GNUNET_SCHEDULER_TaskCallback task,
                      void *task_cls)
{
  struct GNUNET_SCHEDULER_Driver *driver;
  struct DriverContext context = {.scheduled_in_head = NULL,
                                  .scheduled_in_tail = NULL,
                                  .scheduled_out_head = NULL,
                                  .scheduled_out_tail = NULL,
                                  .timeout = GNUNET_TIME_UNIT_FOREVER_REL};
  
  driver = GNUNET_SCHEDULER_driver_select ();
  driver->cls = &context;

  GNUNET_SCHEDULER_run_with_driver (driver, task, task_cls);
  
  GNUNET_free (driver);
}


/**
 * Obtain the task context, giving the reason why the current task was
 * started.
 *
 * @return current tasks' scheduler context
 */
const struct GNUNET_SCHEDULER_TaskContext *
GNUNET_SCHEDULER_get_task_context ()
{
  GNUNET_assert (NULL != active_task);
  return &tc;
}


/**
 * Get information about the current load of this scheduler.  Use this
 * function to determine if an elective task should be added or simply
 * dropped (if the decision should be made based on the number of
 * tasks ready to run).
 *
 * @param p priority level to look at
 * @return number of tasks pending right now
 */
unsigned int
GNUNET_SCHEDULER_get_load (enum GNUNET_SCHEDULER_Priority p)
{
  struct GNUNET_SCHEDULER_Task *pos;
  unsigned int ret;

  GNUNET_assert (NULL != active_task);
  if (p == GNUNET_SCHEDULER_PRIORITY_COUNT)
    return ready_count;
  if (p == GNUNET_SCHEDULER_PRIORITY_KEEP)
    p = current_priority;
  ret = 0;
  for (pos = ready_head[check_priority (p)]; NULL != pos; pos = pos->next)
    ret++;
  return ret;
}


void
initFdInfo(struct GNUNET_SCHEDULER_Task *t,
           const struct GNUNET_NETWORK_Handle *read_nh,
           const struct GNUNET_NETWORK_Handle *write_nh,
           const struct GNUNET_DISK_FileHandle *read_fh,
           const struct GNUNET_DISK_FileHandle *write_fh)
{
  // either only network handles or only file handles are allowed
  GNUNET_assert (!((NULL != read_nh || NULL != write_nh) && (NULL != read_fh || NULL != write_fh)));

  if (NULL != read_nh && NULL != write_nh)
  {
    t->fds_len = 2;
    t->fds = GNUNET_new_array (2, struct GNUNET_SCHEDULER_FdInfo);
    const struct GNUNET_SCHEDULER_FdInfo read_fdi = { .fd = read_nh, .et = GNUNET_SCHEDULER_ET_IN, .sock = GNUNET_NETWORK_get_fd (read_nh)};
    const struct GNUNET_SCHEDULER_FdInfo write_fdi = { .fd = write_nh, .et = GNUNET_SCHEDULER_ET_OUT, .sock = GNUNET_NETWORK_get_fd (write_nh)};

    const struct GNUNET_SCHEDULER_FdInfo array[2] = {read_fdi, write_fdi};
    t->fds = array;
  }
  else if (NULL != read_fh && NULL != write_fh)
  {
    t->fds_len = 2;
    t->fds = GNUNET_new_array (2, struct GNUNET_SCHEDULER_FdInfo);
    const struct GNUNET_SCHEDULER_FdInfo read_fdi = { .fh = read_fh, .et = GNUNET_SCHEDULER_ET_IN};
    const struct GNUNET_SCHEDULER_FdInfo write_fdi = { .fh = write_fh, .et = GNUNET_SCHEDULER_ET_OUT, .sock = GNUNET_NETWORK_get_fd (write_nh)};
    const struct GNUNET_SCHEDULER_FdInfo array[2] = {read_fdi, write_fdi};
    t->fds = array;
  }
  else if (NULL != read_nh)
  {
    struct GNUNET_SCHEDULER_FdInfo read_fdi = { .fd = read_nh, .et = GNUNET_SCHEDULER_ET_IN, .sock = GNUNET_NETWORK_get_fd (read_nh)};
    t->fdx = read_fdi;
    t->fds = &t->fdx;
  }
  else if (NULL != write_nh)
  {
    struct GNUNET_SCHEDULER_FdInfo write_fdi = { .fd = write_nh, .et = GNUNET_SCHEDULER_ET_OUT, .sock = GNUNET_NETWORK_get_fd (write_nh)};
    t->fdx = write_fdi;
    t->fds = &t->fdx;
  }
  else if (NULL != read_fh)
  {
    struct GNUNET_SCHEDULER_FdInfo read_fdi = { .fh = read_fh, .et = GNUNET_SCHEDULER_ET_IN, .sock = read_fh->fd};
    t->fdx = read_fdi;
    t->fds = &t->fdx;
  }
  else if (NULL != write_fh)
  {
    struct GNUNET_SCHEDULER_FdInfo write_fdi = { .fh = write_fh, .et = GNUNET_SCHEDULER_ET_OUT, .sock = write_fh->fd};
    t->fdx = write_fdi;
    t->fds = &t->fdx;
  }
}


int scheduler_multi_function_call(struct GNUNET_SCHEDULER_Task *t, int (*driver_func)())
{
  if (t->fds_len > 1)
  {
    int success = GNUNET_YES;
    for (int i = 0; i < t->fds_len;i++)
    {
      success = driver_func (scheduler_driver->cls, t , t->fds+i) && success;
    }
    return success;
  }
  else
  {
    return driver_func (scheduler_driver->cls, t , t->fds);
  }
}


void
shutdown_task (void *cls)
{
  char c;
  const struct GNUNET_DISK_FileHandle *pr;
  
  pr = GNUNET_DISK_pipe_handle (shutdown_pipe_handle,
                                GNUNET_DISK_PIPE_END_READ);
  GNUNET_assert (! GNUNET_DISK_handle_invalid (pr));
  /* consume the signal */
  GNUNET_DISK_file_read (pr, &c, sizeof (c));
  /* mark all active tasks as ready due to shutdown */
  GNUNET_SCHEDULER_shutdown ();
}


/**
 * Cancel the task with the specified identifier.
 * The task must not yet have run.
 *
 * @param task id of the task to cancel
 * @return original closure of the task
 */
void *
GNUNET_SCHEDULER_cancel (struct GNUNET_SCHEDULER_Task *task)
{
  enum GNUNET_SCHEDULER_Priority p;
  void *ret;

  GNUNET_assert ( (NULL != active_task) ||
      (GNUNET_NO == task->lifeness) );
  if (! task->in_ready_list)
  {
    if ( (-1 == task->read_fd) &&
         (-1 == task->write_fd) &&
         (NULL == task->read_set) &&
         (NULL == task->write_set) )
    {
      if (GNUNET_YES == task->on_shutdown)
        GNUNET_CONTAINER_DLL_remove (shutdown_head,
                                     shutdown_tail,
                                     task);
      else
      {
        GNUNET_CONTAINER_DLL_remove (pending_timeout_head,
                                     pending_timeout_tail,
                                     task);
        if (pending_timeout_last == task)
          pending_timeout_last = NULL;
        else
          scheduler_driver->set_wakeup (scheduler_driver->cls,
                                        get_timeout ());
      }
      //TODO check if this is redundant
      if (task == pending_timeout_last)
        pending_timeout_last = NULL;
    }
    else
    {
      GNUNET_CONTAINER_DLL_remove (pending_head,
                                   pending_tail,
                                   task);
      scheduler_multi_function_call(task, scheduler_driver->del);
    }
  }
  else
  {
    p = check_priority (task->priority);
    GNUNET_CONTAINER_DLL_remove (ready_head[p],
                                 ready_tail[p],
                                 task);
    ready_count--;
  }
  LOG (GNUNET_ERROR_TYPE_WARNING,
       "Canceling task %p\n",
       task);
  ret = task->callback_cls;
  destroy_task (task);
  return ret;
}


/**
 * Initialize backtrace data for task @a t
 *
 * @param t task to initialize
 */
static void
init_backtrace (struct GNUNET_SCHEDULER_Task *t)
{
#if EXECINFO
  void *backtrace_array[MAX_TRACE_DEPTH];

  t->num_backtrace_strings
    = backtrace (backtrace_array, MAX_TRACE_DEPTH);
  t->backtrace_strings =
      backtrace_symbols (backtrace_array,
       t->num_backtrace_strings);
  dump_backtrace (t);
#endif
}


/**
 * Continue the current execution with the given function.  This is
 * similar to the other "add" functions except that there is no delay
 * and the reason code can be specified.
 *
 * @param task main function of the task
 * @param task_cls closure for @a task
 * @param reason reason for task invocation
 * @param priority priority to use for the task
 */
void
GNUNET_SCHEDULER_add_with_reason_and_priority (GNUNET_SCHEDULER_TaskCallback task,
                                               void *task_cls,
                                               enum GNUNET_SCHEDULER_Reason reason,
                                               enum GNUNET_SCHEDULER_Priority priority)
{
  struct GNUNET_SCHEDULER_Task *t;

  GNUNET_assert (NULL != task);
  GNUNET_assert ((NULL != active_task) ||
                 (GNUNET_SCHEDULER_REASON_STARTUP == reason));
  t = GNUNET_new (struct GNUNET_SCHEDULER_Task);
  t->read_fd = -1;
  t->write_fd = -1;
  t->callback = task;
  t->callback_cls = task_cls;
#if PROFILE_DELAYS
  t->start_time = GNUNET_TIME_absolute_get ();
#endif
  t->reason = reason;
  t->priority = priority;
  t->lifeness = current_lifeness;
  LOG (GNUNET_ERROR_TYPE_WARNING,
       "Adding continuation task %p\n",
       t);
  init_backtrace (t);
  queue_ready_task (t);
}


/**
 * Schedule a new task to be run at the specified time.  The task
 * will be scheduled for execution at time @a at.
 *
 * @param at time when the operation should run
 * @param priority priority to use for the task
 * @param task main function of the task
 * @param task_cls closure of @a task
 * @return unique task identifier for the job
 *         only valid until @a task is started!
 */
struct GNUNET_SCHEDULER_Task *
GNUNET_SCHEDULER_add_at_with_priority (struct GNUNET_TIME_Absolute at,
                                       enum GNUNET_SCHEDULER_Priority priority,
                                       GNUNET_SCHEDULER_TaskCallback task,
                                       void *task_cls)
{
  struct GNUNET_SCHEDULER_Task *t;
  struct GNUNET_SCHEDULER_Task *pos;
  struct GNUNET_SCHEDULER_Task *prev;

  GNUNET_assert (NULL != active_task);
  GNUNET_assert (NULL != task);
  t = GNUNET_new (struct GNUNET_SCHEDULER_Task);
  t->callback = task;
  t->callback_cls = task_cls;
  t->read_fd = -1;
  t->write_fd = -1;
#if PROFILE_DELAYS
  t->start_time = GNUNET_TIME_absolute_get ();
#endif
  t->timeout = at;
  t->priority = priority;
  t->lifeness = current_lifeness;
  /* try tail first (optimization in case we are
   * appending to a long list of tasks with timeouts) */
  if ( (NULL == pending_timeout_head) ||
       (at.abs_value_us < pending_timeout_head->timeout.abs_value_us) )
  {
    GNUNET_CONTAINER_DLL_insert (pending_timeout_head,
                                 pending_timeout_tail,
                                 t);
    scheduler_driver->set_wakeup (scheduler_driver->cls,
                                  at);
  }
  else
  {
    /* first move from heuristic start backwards to before start time */
    prev = pending_timeout_last;
    while ( (NULL != prev) &&
            (prev->timeout.abs_value_us > t->timeout.abs_value_us) )
      prev = prev->prev;
    /* now, move from heuristic start (or head of list) forward to insertion point */
    if (NULL == prev)
      pos = pending_timeout_head;
    else
      pos = prev->next;
    while ( (NULL != pos) &&
            ( (pos->timeout.abs_value_us <= t->timeout.abs_value_us) ||
              (0 != pos->reason) ) )
    {
      prev = pos;
      pos = pos->next;
    }
    GNUNET_CONTAINER_DLL_insert_after (pending_timeout_head,
                                       pending_timeout_tail,
                                       prev,
                                       t);
    scheduler_driver->set_wakeup (scheduler_driver->cls,
                                  get_timeout());
  }
  /* finally, update heuristic insertion point to last insertion... */
  pending_timeout_last = t;

  LOG (GNUNET_ERROR_TYPE_WARNING,
       "Adding task: %p\n",
       t);
  init_backtrace (t);
  return t;
}


/**
 * Schedule a new task to be run with a specified delay.  The task
 * will be scheduled for execution once the delay has expired.
 *
 * @param delay when should this operation time out?
 * @param priority priority to use for the task
 * @param task main function of the task
 * @param task_cls closure of @a task
 * @return unique task identifier for the job
 *         only valid until @a task is started!
 */
struct GNUNET_SCHEDULER_Task *
GNUNET_SCHEDULER_add_delayed_with_priority (struct GNUNET_TIME_Relative delay,
              enum GNUNET_SCHEDULER_Priority priority,
              GNUNET_SCHEDULER_TaskCallback task,
                                            void *task_cls)
{
  return GNUNET_SCHEDULER_add_at_with_priority (GNUNET_TIME_relative_to_absolute (delay),
                                                priority,
                                                task,
                                                task_cls);
}


/**
 * Schedule a new task to be run with a specified priority.
 *
 * @param prio how important is the new task?
 * @param task main function of the task
 * @param task_cls closure of @a task
 * @return unique task identifier for the job
 *         only valid until @a task is started!
 */
struct GNUNET_SCHEDULER_Task *
GNUNET_SCHEDULER_add_with_priority (enum GNUNET_SCHEDULER_Priority prio,
                                    GNUNET_SCHEDULER_TaskCallback task,
                                    void *task_cls)
{
  return GNUNET_SCHEDULER_add_delayed_with_priority (GNUNET_TIME_UNIT_ZERO,
                                                     prio,
                                                     task,
                                                     task_cls);
}


/**
 * Schedule a new task to be run at the specified time.  The task
 * will be scheduled for execution once specified time has been
 * reached. It will be run with the DEFAULT priority.
 *
 * @param at time at which this operation should run
 * @param task main function of the task
 * @param task_cls closure of @a task
 * @return unique task identifier for the job
 *         only valid until @a task is started!
 */
struct GNUNET_SCHEDULER_Task *
GNUNET_SCHEDULER_add_at (struct GNUNET_TIME_Absolute at,
                         GNUNET_SCHEDULER_TaskCallback task,
                         void *task_cls)
{
  return GNUNET_SCHEDULER_add_at_with_priority (at,
                                                GNUNET_SCHEDULER_PRIORITY_DEFAULT,
                                                task,
                                                task_cls);
}


/**
 * Schedule a new task to be run with a specified delay.  The task
 * will be scheduled for execution once the delay has expired. It
 * will be run with the DEFAULT priority.
 *
 * @param delay when should this operation time out?
 * @param task main function of the task
 * @param task_cls closure of @a task
 * @return unique task identifier for the job
 *         only valid until @a task is started!
 */
struct GNUNET_SCHEDULER_Task *
GNUNET_SCHEDULER_add_delayed (struct GNUNET_TIME_Relative delay,
                              GNUNET_SCHEDULER_TaskCallback task,
            void *task_cls)
{
  return GNUNET_SCHEDULER_add_delayed_with_priority (delay,
                 GNUNET_SCHEDULER_PRIORITY_DEFAULT,
                 task,
                                                     task_cls);
}


/**
 * Schedule a new task to be run as soon as possible.  Note that this
 * does not guarantee that this will be the next task that is being
 * run, as other tasks with higher priority (or that are already ready
 * to run) might get to run first.  Just as with delays, clients must
 * not rely on any particular order of execution between tasks
 * scheduled concurrently.
 *
 * The task will be run with the DEFAULT priority.
 *
 * @param task main function of the task
 * @param task_cls closure of @a task
 * @return unique task identifier for the job
 *         only valid until @a task is started!
 */
struct GNUNET_SCHEDULER_Task *
GNUNET_SCHEDULER_add_now (GNUNET_SCHEDULER_TaskCallback task,
                          void *task_cls)
{
  return GNUNET_SCHEDULER_add_delayed (GNUNET_TIME_UNIT_ZERO,
                                       task,
                                       task_cls);
}


/**
 * Schedule a new task to be run on shutdown, that is when a CTRL-C
 * signal is received, or when #GNUNET_SCHEDULER_shutdown() is being
 * invoked.
 *
 * @param task main function of the task
 * @param task_cls closure of @a task
 * @return unique task identifier for the job
 *         only valid until @a task is started!
 */
struct GNUNET_SCHEDULER_Task *
GNUNET_SCHEDULER_add_shutdown (GNUNET_SCHEDULER_TaskCallback task,
                               void *task_cls)
{
  struct GNUNET_SCHEDULER_Task *t;

  GNUNET_assert (NULL != active_task);
  GNUNET_assert (NULL != task);
  t = GNUNET_new (struct GNUNET_SCHEDULER_Task);
  t->callback = task;
  t->callback_cls = task_cls;
  t->read_fd = -1;
  t->write_fd = -1;
#if PROFILE_DELAYS
  t->start_time = GNUNET_TIME_absolute_get ();
#endif
  t->timeout = GNUNET_TIME_UNIT_FOREVER_ABS;
  t->priority = GNUNET_SCHEDULER_PRIORITY_SHUTDOWN;
  t->on_shutdown = GNUNET_YES;
  t->lifeness = GNUNET_YES;
  GNUNET_CONTAINER_DLL_insert (shutdown_head,
                               shutdown_tail,
                               t);
  LOG (GNUNET_ERROR_TYPE_WARNING,
       "Adding shutdown task: %p\n",
       t);
  init_backtrace (t);
  return t;
}


/**
 * Schedule a new task to be run as soon as possible with the
 * (transitive) ignore-shutdown flag either explicitly set or
 * explicitly enabled.  This task (and all tasks created from it,
 * other than by another call to this function) will either count or
 * not count for the "lifeness" of the process.  This API is only
 * useful in a few special cases.
 *
 * @param lifeness #GNUNET_YES if the task counts for lifeness, #GNUNET_NO if not.
 * @param task main function of the task
 * @param task_cls closure of @a task
 * @return unique task identifier for the job
 *         only valid until @a task is started!
 */
struct GNUNET_SCHEDULER_Task *
GNUNET_SCHEDULER_add_now_with_lifeness (int lifeness,
                                        GNUNET_SCHEDULER_TaskCallback task,
                                        void *task_cls)
{
  struct GNUNET_SCHEDULER_Task *ret;

  ret = GNUNET_SCHEDULER_add_now (task, task_cls);
  ret->lifeness = lifeness;
  return ret;
}


/**
 * Schedule a new task to be run with a specified delay or when any of
 * the specified file descriptor sets is ready.  The delay can be used
 * as a timeout on the socket(s) being ready.  The task will be
 * scheduled for execution once either the delay has expired or any of
 * the socket operations is ready.  This is the most general
 * function of the "add" family.  Note that the "prerequisite_task"
 * must be satisfied in addition to any of the other conditions.  In
 * other words, the task will be started when
 * <code>
 * (prerequisite-run)
 * && (delay-ready
 *     || any-rs-ready
 *     || any-ws-ready)
 * </code>
 *
 * @param delay how long should we wait?
 * @param priority priority to use
 * @param rfd file descriptor we want to read (can be -1)
 * @param wfd file descriptors we want to write (can be -1)
 * @param task main function of the task
 * @param task_cls closure of @a task
 * @return unique task identifier for the job
 *         only valid until @a task is started!
 */
#ifndef MINGW
static struct GNUNET_SCHEDULER_Task *
add_without_sets (struct GNUNET_TIME_Relative delay,
                  enum GNUNET_SCHEDULER_Priority priority,
                  const struct GNUNET_NETWORK_Handle *read_nh,
                  const struct GNUNET_NETWORK_Handle *write_nh,
                  const struct GNUNET_DISK_FileHandle *read_fh,
                  const struct GNUNET_DISK_FileHandle *write_fh,
                  GNUNET_SCHEDULER_TaskCallback task,
                  void *task_cls)
{
  struct GNUNET_SCHEDULER_Task *t;

  GNUNET_assert (NULL != active_task);
  GNUNET_assert (NULL != task);
  t = GNUNET_new (struct GNUNET_SCHEDULER_Task);
  initFdInfo (t, read_nh, write_nh, read_fh, write_fh);
  t->callback = task;
  t->callback_cls = task_cls;
#if DEBUG_FDS
  if (-1 != rfd)
  {
    int flags = fcntl (rfd, F_GETFD);

    if ((flags == -1) && (errno == EBADF))
    {
      LOG (GNUNET_ERROR_TYPE_ERROR,
           "Got invalid file descriptor %d!\n",
           rfd);
      init_backtrace (t);
      GNUNET_assert (0);
    }
  }
  if (-1 != wfd)
  {
    int flags = fcntl (wfd, F_GETFD);

    if (flags == -1 && errno == EBADF)
    {
      LOG (GNUNET_ERROR_TYPE_ERROR,
           "Got invalid file descriptor %d!\n",
           wfd);
      init_backtrace (t);
      GNUNET_assert (0);
    }
  }
#endif

#if PROFILE_DELAYS
  t->start_time = GNUNET_TIME_absolute_get ();
#endif
  t->timeout = GNUNET_TIME_relative_to_absolute (delay);
  t->priority = check_priority ((priority == GNUNET_SCHEDULER_PRIORITY_KEEP) ? current_priority : priority);
  t->lifeness = current_lifeness;
  GNUNET_CONTAINER_DLL_insert (pending_head,
                               pending_tail,
                               t);
  scheduler_multi_function_call(t, scheduler_driver->add);
  scheduler_driver->set_wakeup (scheduler_driver->cls,
                                get_timeout ());
  max_priority_added = GNUNET_MAX (max_priority_added,
                                   t->priority);
  LOG (GNUNET_ERROR_TYPE_DEBUG,
       "Adding task %p\n",
       t);
  init_backtrace (t);
  return t;
}
#endif


/**
 * Schedule a new task to be run with a specified delay or when the
 * specified file descriptor is ready for reading.  The delay can be
 * used as a timeout on the socket being ready.  The task will be
 * scheduled for execution once either the delay has expired or the
 * socket operation is ready.  It will be run with the DEFAULT priority.
 *
 * @param delay when should this operation time out?
 * @param rfd read file-descriptor
 * @param task main function of the task
 * @param task_cls closure of @a task
 * @return unique task identifier for the job
 *         only valid until @a task is started!
 */
struct GNUNET_SCHEDULER_Task *
GNUNET_SCHEDULER_add_read_net (struct GNUNET_TIME_Relative delay,
                               struct GNUNET_NETWORK_Handle *rfd,
                               GNUNET_SCHEDULER_TaskCallback task,
                               void *task_cls)
{
  return GNUNET_SCHEDULER_add_read_net_with_priority (delay,
                  GNUNET_SCHEDULER_PRIORITY_DEFAULT,
                  rfd, task, task_cls);
}


/**
 * Schedule a new task to be run with a specified priority and to be
 * run after the specified delay or when the specified file descriptor
 * is ready for reading.  The delay can be used as a timeout on the
 * socket being ready.  The task will be scheduled for execution once
 * either the delay has expired or the socket operation is ready.  It
 * will be run with the DEFAULT priority.
 *
 * @param delay when should this operation time out?
 * @param priority priority to use for the task
 * @param rfd read file-descriptor
 * @param task main function of the task
 * @param task_cls closure of @a task
 * @return unique task identifier for the job
 *         only valid until @a task is started!
 */
struct GNUNET_SCHEDULER_Task *
GNUNET_SCHEDULER_add_read_net_with_priority (struct GNUNET_TIME_Relative delay,
               enum GNUNET_SCHEDULER_Priority priority,
               struct GNUNET_NETWORK_Handle *rfd,
               GNUNET_SCHEDULER_TaskCallback task,
                                             void *task_cls)
{
  return GNUNET_SCHEDULER_add_net_with_priority (delay, priority,
                                                 rfd,
                                                 GNUNET_YES,
                                                 GNUNET_NO,
                                                 task, task_cls);
}


/**
 * Schedule a new task to be run with a specified delay or when the
 * specified file descriptor is ready for writing.  The delay can be
 * used as a timeout on the socket being ready.  The task will be
 * scheduled for execution once either the delay has expired or the
 * socket operation is ready.  It will be run with the priority of
 * the calling task.
 *
 * @param delay when should this operation time out?
 * @param wfd write file-descriptor
 * @param task main function of the task
 * @param task_cls closure of @a task
 * @return unique task identifier for the job
 *         only valid until @a task is started!
 */
struct GNUNET_SCHEDULER_Task *
GNUNET_SCHEDULER_add_write_net (struct GNUNET_TIME_Relative delay,
                                struct GNUNET_NETWORK_Handle *wfd,
                                GNUNET_SCHEDULER_TaskCallback task,
                                void *task_cls)
{
  return GNUNET_SCHEDULER_add_net_with_priority (delay,
                                                 GNUNET_SCHEDULER_PRIORITY_DEFAULT,
                                                 wfd,
                                                 GNUNET_NO, GNUNET_YES,
                                                 task, task_cls);
}

/**
 * Schedule a new task to be run with a specified delay or when the
 * specified file descriptor is ready.  The delay can be
 * used as a timeout on the socket being ready.  The task will be
 * scheduled for execution once either the delay has expired or the
 * socket operation is ready.
 *
 * @param delay when should this operation time out?
 * @param priority priority of the task
 * @param fd file-descriptor
 * @param on_read whether to poll the file-descriptor for readability
 * @param on_write whether to poll the file-descriptor for writability
 * @param task main function of the task
 * @param task_cls closure of task
 * @return unique task identifier for the job
 *         only valid until "task" is started!
 */
struct GNUNET_SCHEDULER_Task *
GNUNET_SCHEDULER_add_net_with_priority  (struct GNUNET_TIME_Relative delay,
                                         enum GNUNET_SCHEDULER_Priority priority,
                                         struct GNUNET_NETWORK_Handle *fd,
                                         int on_read,
                                         int on_write,
                                         GNUNET_SCHEDULER_TaskCallback task,
                                         void *task_cls)
{
#if MINGW
  struct GNUNET_NETWORK_FDSet *s;
  struct GNUNET_SCHEDULER_Task * ret;

  GNUNET_assert (NULL != fd);
  s = GNUNET_NETWORK_fdset_create ();
  GNUNET_NETWORK_fdset_set (s, fd);
  ret = GNUNET_SCHEDULER_add_select (
      priority, delay,
      on_read  ? s : NULL,
      on_write ? s : NULL,
      task, task_cls);
  GNUNET_NETWORK_fdset_destroy (s);
  return ret;
#else
  GNUNET_assert (on_read || on_write);
  GNUNET_assert (GNUNET_NETWORK_get_fd (fd) >= 0);
  return add_without_sets (delay, priority,
                           on_read  ? fd : NULL,
                           on_write ? fd : NULL,
                           NULL,
                           NULL,
                           task, task_cls);
#endif
}


/**
 * Schedule a new task to be run with a specified delay or when the
 * specified file descriptor is ready for reading.  The delay can be
 * used as a timeout on the socket being ready.  The task will be
 * scheduled for execution once either the delay has expired or the
 * socket operation is ready. It will be run with the DEFAULT priority.
 *
 * @param delay when should this operation time out?
 * @param rfd read file-descriptor
 * @param task main function of the task
 * @param task_cls closure of @a task
 * @return unique task identifier for the job
 *         only valid until @a task is started!
 */
struct GNUNET_SCHEDULER_Task *
GNUNET_SCHEDULER_add_read_file (struct GNUNET_TIME_Relative delay,
                                const struct GNUNET_DISK_FileHandle *rfd,
                                GNUNET_SCHEDULER_TaskCallback task, void *task_cls)
{
  return GNUNET_SCHEDULER_add_file_with_priority (
      delay, GNUNET_SCHEDULER_PRIORITY_DEFAULT,
      rfd, GNUNET_YES, GNUNET_NO,
      task, task_cls);
}


/**
 * Schedule a new task to be run with a specified delay or when the
 * specified file descriptor is ready for writing.  The delay can be
 * used as a timeout on the socket being ready.  The task will be
 * scheduled for execution once either the delay has expired or the
 * socket operation is ready. It will be run with the DEFAULT priority.
 *
 * @param delay when should this operation time out?
 * @param wfd write file-descriptor
 * @param task main function of the task
 * @param task_cls closure of @a task
 * @return unique task identifier for the job
 *         only valid until @a task is started!
 */
struct GNUNET_SCHEDULER_Task *
GNUNET_SCHEDULER_add_write_file (struct GNUNET_TIME_Relative delay,
                                 const struct GNUNET_DISK_FileHandle *wfd,
                                 GNUNET_SCHEDULER_TaskCallback task, void *task_cls)
{
  return GNUNET_SCHEDULER_add_file_with_priority (
      delay, GNUNET_SCHEDULER_PRIORITY_DEFAULT,
      wfd, GNUNET_NO, GNUNET_YES,
      task, task_cls);
}


/**
 * Schedule a new task to be run with a specified delay or when the
 * specified file descriptor is ready.  The delay can be
 * used as a timeout on the socket being ready.  The task will be
 * scheduled for execution once either the delay has expired or the
 * socket operation is ready.
 *
 * @param delay when should this operation time out?
 * @param priority priority of the task
 * @param fd file-descriptor
 * @param on_read whether to poll the file-descriptor for readability
 * @param on_write whether to poll the file-descriptor for writability
 * @param task main function of the task
 * @param task_cls closure of @a task
 * @return unique task identifier for the job
 *         only valid until @a task is started!
 */
struct GNUNET_SCHEDULER_Task *
GNUNET_SCHEDULER_add_file_with_priority (struct GNUNET_TIME_Relative delay,
                                         enum GNUNET_SCHEDULER_Priority priority,
                                         const struct GNUNET_DISK_FileHandle *fd,
                                         int on_read, int on_write,
                                         GNUNET_SCHEDULER_TaskCallback task, void *task_cls)
{
#if MINGW
  struct GNUNET_NETWORK_FDSet *s;
  struct GNUNET_SCHEDULER_Task * ret;

  GNUNET_assert (NULL != fd);
  s = GNUNET_NETWORK_fdset_create ();
  GNUNET_NETWORK_fdset_handle_set (s, fd);
  ret = GNUNET_SCHEDULER_add_select (
      priority, delay,
      on_read  ? s : NULL,
      on_write ? s : NULL,
      task, task_cls);
  GNUNET_NETWORK_fdset_destroy (s);
  return ret;
#else
  GNUNET_assert (on_read || on_write);
  GNUNET_assert (fd->fd >= 0);
  return add_without_sets (delay, priority,
                           NULL,
                           NULL,
                           on_read ? fd : NULL,
                           on_write ? fd : NULL,
                           task, task_cls);
#endif
}


/**
 * Schedule a new task to be run with a specified delay or when any of
 * the specified file descriptor sets is ready.  The delay can be used
 * as a timeout on the socket(s) being ready.  The task will be
 * scheduled for execution once either the delay has expired or any of
 * the socket operations is ready.  This is the most general
 * function of the "add" family.  Note that the "prerequisite_task"
 * must be satisfied in addition to any of the other conditions.  In
 * other words, the task will be started when
 * <code>
 * (prerequisite-run)
 * && (delay-ready
 *     || any-rs-ready
 *     || any-ws-ready) )
 * </code>
 *
 * @param prio how important is this task?
 * @param delay how long should we wait?
 * @param rs set of file descriptors we want to read (can be NULL)
 * @param ws set of file descriptors we want to write (can be NULL)
 * @param task main function of the task
 * @param task_cls closure of @a task
 * @return unique task identifier for the job
 *         only valid until @a task is started!
 */
struct GNUNET_SCHEDULER_Task *
GNUNET_SCHEDULER_add_select (enum GNUNET_SCHEDULER_Priority prio,
                             struct GNUNET_TIME_Relative delay,
                             const struct GNUNET_NETWORK_FDSet *rs,
                             const struct GNUNET_NETWORK_FDSet *ws,
                             GNUNET_SCHEDULER_TaskCallback task,
                             void *task_cls)
{
  struct GNUNET_SCHEDULER_Task *t;

  if ( (NULL == rs) &&
       (NULL == ws) )
    return GNUNET_SCHEDULER_add_delayed_with_priority (delay,
                                                       prio,
                                                       task,
                                                       task_cls);
  GNUNET_assert (NULL != active_task);
  GNUNET_assert (NULL != task);
  t = GNUNET_new (struct GNUNET_SCHEDULER_Task);
  t->callback = task;
  t->callback_cls = task_cls;
  t->read_fd = -1;
  t->write_fd = -1;
  if (NULL != rs)
  {
    t->read_set = GNUNET_NETWORK_fdset_create ();
    GNUNET_NETWORK_fdset_copy (t->read_set, rs);
  }
  if (NULL != ws)
  {
    t->write_set = GNUNET_NETWORK_fdset_create ();
    GNUNET_NETWORK_fdset_copy (t->write_set, ws);
  }
#if PROFILE_DELAYS
  t->start_time = GNUNET_TIME_absolute_get ();
#endif
  t->timeout = GNUNET_TIME_relative_to_absolute (delay);
  t->priority =
      check_priority ((prio ==
                       GNUNET_SCHEDULER_PRIORITY_KEEP) ? current_priority :
                      prio);
  t->lifeness = current_lifeness;
  GNUNET_CONTAINER_DLL_insert (pending_head,
                               pending_tail,
                               t);
  scheduler_multi_function_call(t, scheduler_driver->add);
  scheduler_driver->set_wakeup (scheduler_driver->cls,
                                get_timeout ());
  max_priority_added = GNUNET_MAX (max_priority_added,
           t->priority);
  LOG (GNUNET_ERROR_TYPE_WARNING,
       "Adding task %p\n",
       t);
  init_backtrace (t);
  return t;
}


/**
 * Function used by event-loop implementations to signal the scheduler
 * that a particular @a task is ready due to an event of type @a et.
 *
 * This function will then queue the task to notify the application
 * that the task is ready (with the respective priority).
 *
 * @param task the task that is ready, NULL for wake up calls
 * @param et information about why the task is ready
 */
void
GNUNET_SCHEDULER_task_ready (struct GNUNET_SCHEDULER_Task *task,
                             enum GNUNET_SCHEDULER_EventType et)
{
  enum GNUNET_SCHEDULER_Reason reason;
  struct GNUNET_TIME_Absolute now;

  LOG (GNUNET_ERROR_TYPE_WARNING,
       "task ready: %p\n",
       task);

  now = GNUNET_TIME_absolute_get ();
  reason = task->reason;
  if (now.abs_value_us >= task->timeout.abs_value_us)
    reason |= GNUNET_SCHEDULER_REASON_TIMEOUT;
  if ( (0 == (reason & GNUNET_SCHEDULER_REASON_READ_READY)) &&
       (0 != (GNUNET_SCHEDULER_ET_IN & et)) )
    reason |= GNUNET_SCHEDULER_REASON_READ_READY;
  if ( (0 == (reason & GNUNET_SCHEDULER_REASON_WRITE_READY)) &&
       (0 != (GNUNET_SCHEDULER_ET_OUT & et)) )
    reason |= GNUNET_SCHEDULER_REASON_WRITE_READY;
  reason |= GNUNET_SCHEDULER_REASON_PREREQ_DONE;
  task->reason = reason;
  task->fds = &task->fdx;
  task->fdx.et = et;
  task->fds_len = 1;
  GNUNET_CONTAINER_DLL_remove (pending_head,
                               pending_tail,
                               task);
  queue_ready_task (task);
}


/**
 * Function called by the driver to tell the scheduler to run some of
 * the tasks that are ready.  This function may return even though
 * there are tasks left to run just to give other tasks a chance as
 * well.  If we return #GNUNET_YES, the driver should call this
 * function again as soon as possible, while if we return #GNUNET_NO
 * it must block until the operating system has more work as the
 * scheduler has no more work to do right now.
 *
 * @param sh scheduler handle that was given to the `loop`
 * @return #GNUNET_OK if there are more tasks that are ready,
 *          and thus we would like to run more (yield to avoid
 *          blocking other activities for too long)
 *         #GNUNET_NO if we are done running tasks (yield to block)
 *         #GNUNET_SYSERR on error
 */
int
GNUNET_SCHEDULER_run_from_driver (struct GNUNET_SCHEDULER_Handle *sh)
{
  // FIXME: we have to check lifeness here!
  enum GNUNET_SCHEDULER_Priority p;
  struct GNUNET_SCHEDULER_Task *pos;
  struct GNUNET_TIME_Absolute now;

  /* check for tasks that reached the timeout! */
  now = GNUNET_TIME_absolute_get ();
  while (NULL != (pos = pending_timeout_head))
  {
    if (now.abs_value_us >= pos->timeout.abs_value_us)
      pos->reason |= GNUNET_SCHEDULER_REASON_TIMEOUT;
    if (0 == pos->reason)
      break;
    GNUNET_CONTAINER_DLL_remove (pending_timeout_head,
                                 pending_timeout_tail,
                                 pos);
<<<<<<< HEAD
=======

>>>>>>> b1e41385
    if (pending_timeout_last == pos)
      pending_timeout_last = NULL;
    else
      scheduler_driver->set_wakeup(scheduler_driver->cls,pending_timeout_head->timeout);

    queue_ready_task (pos);
  }

  if (0 == ready_count)
    return GNUNET_NO;

  /* find out which task priority level we are going to
     process this time */
  max_priority_added = GNUNET_SCHEDULER_PRIORITY_KEEP;
  GNUNET_assert (NULL == ready_head[GNUNET_SCHEDULER_PRIORITY_KEEP]);
  /* yes, p>0 is correct, 0 is "KEEP" which should
   * always be an empty queue (see assertion)! */
  for (p = GNUNET_SCHEDULER_PRIORITY_COUNT - 1; p > 0; p--)
  {
    pos = ready_head[p];
    if (NULL != pos)
      break;
  }
  GNUNET_assert (NULL != pos);        /* ready_count wrong? */

  /* process all tasks at this priority level, then yield */
  while (NULL != (pos = ready_head[p]))
  {
    GNUNET_CONTAINER_DLL_remove (ready_head[p],
         ready_tail[p],
         pos);
    ready_count--;
    current_priority = pos->priority;
    current_lifeness = pos->lifeness;
    active_task = pos;
#if PROFILE_DELAYS
    if (GNUNET_TIME_absolute_get_duration (pos->start_time).rel_value_us >
  DELAY_THRESHOLD.rel_value_us)
    {
      LOG (GNUNET_ERROR_TYPE_WARNING,
     "Task %p took %s to be scheduled\n",
     pos,
     GNUNET_STRINGS_relative_time_to_string (GNUNET_TIME_absolute_get_duration (pos->start_time),
               GNUNET_YES));
    }
#endif
    tc.reason = pos->reason;
    GNUNET_NETWORK_fdset_zero (sh->rs);
    GNUNET_NETWORK_fdset_zero (sh->ws);
    tc.fds_len = pos->fds_len;
    tc.fds = pos->fds;
    tc.read_ready = (NULL == pos->read_set) ? sh->rs : pos->read_set;
    if ( (-1 != pos->read_fd) &&
   (0 != (pos->reason & GNUNET_SCHEDULER_REASON_READ_READY)) )
      GNUNET_NETWORK_fdset_set_native (sh->rs,
               pos->read_fd);
    tc.write_ready = (NULL == pos->write_set) ? sh->ws : pos->write_set;
    if ((-1 != pos->write_fd) &&
  (0 != (pos->reason & GNUNET_SCHEDULER_REASON_WRITE_READY)))
      GNUNET_NETWORK_fdset_set_native (sh->ws,
               pos->write_fd);
    LOG (GNUNET_ERROR_TYPE_WARNING,
   "Running task from driver: %p\n",
   pos);
    pos->callback (pos->callback_cls);
    active_task = NULL;
    dump_backtrace (pos);
    destroy_task (pos);
    tasks_run++;
  }
  scheduler_driver->set_wakeup (scheduler_driver->cls,
                                get_timeout ());
  if (0 == ready_count)
    return GNUNET_NO;
  return GNUNET_OK;
}


/**
 * Initialize and run scheduler.  This function will return when all
 * tasks have completed.  On systems with signals, receiving a SIGTERM
 * (and other similar signals) will cause #GNUNET_SCHEDULER_shutdown
 * to be run after the active task is complete.  As a result, SIGTERM
 * causes all shutdown tasks to be scheduled with reason
 * #GNUNET_SCHEDULER_REASON_SHUTDOWN.  (However, tasks added
 * afterwards will execute normally!).  Note that any particular
 * signal will only shut down one scheduler; applications should
 * always only create a single scheduler.
 *
 * @param driver drive to use for the event loop
 * @param task task to run first (and immediately)
 * @param task_cls closure of @a task
 * @return #GNUNET_OK on success, #GNUNET_SYSERR on failure
 */
int
GNUNET_SCHEDULER_run_with_driver (const struct GNUNET_SCHEDULER_Driver *driver,
                                  GNUNET_SCHEDULER_TaskCallback task,
                                  void *task_cls)
{
  int ret;
  struct GNUNET_SIGNAL_Context *shc_int;
  struct GNUNET_SIGNAL_Context *shc_term;
#if (SIGTERM != GNUNET_TERM_SIG)
  struct GNUNET_SIGNAL_Context *shc_gterm;
#endif
#ifndef MINGW
  struct GNUNET_SIGNAL_Context *shc_quit;
  struct GNUNET_SIGNAL_Context *shc_hup;
  struct GNUNET_SIGNAL_Context *shc_pipe;
#endif
  struct GNUNET_SCHEDULER_Task tsk;
  const struct GNUNET_DISK_FileHandle *pr;

  /* general set-up */
  GNUNET_assert (NULL == active_task);
  GNUNET_assert (NULL == shutdown_pipe_handle);
  shutdown_pipe_handle = GNUNET_DISK_pipe (GNUNET_NO,
                                           GNUNET_NO,
                                           GNUNET_NO,
                                           GNUNET_NO);
  GNUNET_assert (NULL != shutdown_pipe_handle);
  pr = GNUNET_DISK_pipe_handle (shutdown_pipe_handle,
                                GNUNET_DISK_PIPE_END_READ);
  my_pid = getpid ();
  scheduler_driver = driver;

  /* install signal handlers */
  LOG (GNUNET_ERROR_TYPE_WARNING,
       "Registering signal handlers\n");
  shc_int = GNUNET_SIGNAL_handler_install (SIGINT,
             &sighandler_shutdown);
  shc_term = GNUNET_SIGNAL_handler_install (SIGTERM,
              &sighandler_shutdown);
#if (SIGTERM != GNUNET_TERM_SIG)
  shc_gterm = GNUNET_SIGNAL_handler_install (GNUNET_TERM_SIG,
               &sighandler_shutdown);
#endif
#ifndef MINGW
  shc_pipe = GNUNET_SIGNAL_handler_install (SIGPIPE,
              &sighandler_pipe);
  shc_quit = GNUNET_SIGNAL_handler_install (SIGQUIT,
              &sighandler_shutdown);
  shc_hup = GNUNET_SIGNAL_handler_install (SIGHUP,
             &sighandler_shutdown);
#endif

  /* Setup initial tasks */
  current_priority = GNUNET_SCHEDULER_PRIORITY_DEFAULT;
  current_lifeness = GNUNET_YES;
  memset (&tsk,
    0,
    sizeof (tsk));
  active_task = &tsk;
  GNUNET_SCHEDULER_add_with_reason_and_priority (task,
                                                 task_cls,
                                                 GNUNET_SCHEDULER_REASON_STARTUP,
                                                 GNUNET_SCHEDULER_PRIORITY_DEFAULT);
  GNUNET_SCHEDULER_add_now_with_lifeness (GNUNET_NO,
                                          &GNUNET_OS_install_parent_control_handler,
                                          NULL);
  GNUNET_SCHEDULER_add_read_file (GNUNET_TIME_UNIT_FOREVER_REL,
                                  pr,
                                  &shutdown_task,
                                  NULL);
  active_task = NULL;
  /* begin main event loop */
  sh.rs = GNUNET_NETWORK_fdset_create ();
  sh.ws = GNUNET_NETWORK_fdset_create ();
  //GNUNET_NETWORK_fdset_handle_set (sh.rs, pr);
  ret = driver->loop (driver->cls,
                      &sh);
  LOG (GNUNET_ERROR_TYPE_WARNING,
       "loop finished!");
  GNUNET_NETWORK_fdset_destroy (sh.rs);
  GNUNET_NETWORK_fdset_destroy (sh.ws);

  /* uninstall signal handlers */
  GNUNET_SIGNAL_handler_uninstall (shc_int);
  GNUNET_SIGNAL_handler_uninstall (shc_term);
#if (SIGTERM != GNUNET_TERM_SIG)
  GNUNET_SIGNAL_handler_uninstall (shc_gterm);
#endif
#ifndef MINGW
  GNUNET_SIGNAL_handler_uninstall (shc_pipe);
  GNUNET_SIGNAL_handler_uninstall (shc_quit);
  GNUNET_SIGNAL_handler_uninstall (shc_hup);
#endif
  GNUNET_DISK_pipe_close (shutdown_pipe_handle);
  shutdown_pipe_handle = NULL;
  return ret;
}


int
select_add (void *cls,
            struct GNUNET_SCHEDULER_Task *task,
            struct GNUNET_SCHEDULER_FdInfo *fdi)
{
  struct DriverContext *context = cls;
  GNUNET_assert (NULL != context);

  if (!((NULL != fdi->fd) ^ (NULL != fdi->fh)) || (0 >= fdi->sock))
  {
    /* exactly one out of {fd, hf} must be != NULL and the OS handle must be valid */
    return GNUNET_SYSERR;
  }

  struct Scheduled *scheduled = GNUNET_new (struct Scheduled);
  scheduled->task = task;
  scheduled->fdi = fdi;

  switch (fdi->et)
  {
  case GNUNET_SCHEDULER_ET_IN:
  {
    GNUNET_CONTAINER_DLL_insert (context->scheduled_in_head,
                                 context->scheduled_in_tail,
                                 scheduled);
    break;
  }
  case GNUNET_SCHEDULER_ET_OUT:
  {
    GNUNET_CONTAINER_DLL_insert (context->scheduled_out_head,
                                 context->scheduled_out_tail,
                                 scheduled);
    break;
  }
  default:
  {
    // FIXME: other event types not implemented yet
    GNUNET_assert (0);
  }
  }
  return GNUNET_OK;
}


int
select_del (void *cls,
            struct GNUNET_SCHEDULER_Task *task,
            struct GNUNET_SCHEDULER_FdInfo *fdi)
{
  struct DriverContext *context = cls;
  GNUNET_assert (NULL != context);

  int ret = GNUNET_SYSERR;
  struct Scheduled *pos;
  switch (fdi->et)
  {
  case GNUNET_SCHEDULER_ET_IN:
  {
    for (pos = context->scheduled_in_head; NULL != pos; pos = pos->next)
    {
      if (pos->task == task)
      {
        GNUNET_CONTAINER_DLL_remove (context->scheduled_in_head,
                                     context->scheduled_in_tail,
                                     pos);
        ret = GNUNET_OK;
      }
    }
    break; 
  }
  case GNUNET_SCHEDULER_ET_OUT:
  {
    for (pos = context->scheduled_out_head; NULL != pos; pos = pos->next)
    {
      if (pos->task == task)
      {
        GNUNET_CONTAINER_DLL_remove (context->scheduled_out_head,
                                     context->scheduled_out_tail,
                                     pos);
        ret = GNUNET_OK;
      }
    }
    break;
  }
  default:
  {
    // FIXME: other event types not implemented yet
    GNUNET_assert (0);
  }
  }
  return ret;
}


//int
//select_loop_condition (const struct DriverContext *context)
//{
//  struct GNUNET_TIME_absolute_
//}


int
select_loop (void *cls,
             struct GNUNET_SCHEDULER_Handle *sh)
{
  struct GNUNET_NETWORK_FDSet *rs;
  struct GNUNET_NETWORK_FDSet *ws;
  struct DriverContext *context;
  int select_result;
  unsigned long long last_tr;
  unsigned int busy_wait_warning;
  
  context = cls;
  GNUNET_assert (NULL != context);
  rs = GNUNET_NETWORK_fdset_create ();
  ws = GNUNET_NETWORK_fdset_create ();
  last_tr = 0;
  busy_wait_warning = 0;
  while ((NULL != context->scheduled_in_head) ||
         (NULL != context->scheduled_out_head))
  {
    GNUNET_NETWORK_fdset_zero (rs);
    GNUNET_NETWORK_fdset_zero (ws);
    struct Scheduled *pos;
    for (pos = context->scheduled_in_head; NULL != pos; pos = pos->next)
    {
      GNUNET_NETWORK_fdset_set_native (rs, pos->fdi->sock);
    }
    for (pos = context->scheduled_out_head; NULL != pos; pos = pos->next)
    {
      GNUNET_NETWORK_fdset_set_native (ws, pos->fdi->sock);
    }
    if (ready_count > 0)
    {
      /* no blocking, more work already ready! */
      context->timeout = GNUNET_TIME_UNIT_ZERO;
    }
    if (NULL == scheduler_select)
    {
      select_result = GNUNET_NETWORK_socket_select (rs,
                                                    ws,
                                                    NULL,
                                                    context->timeout);
    }
    else
    {
      select_result = scheduler_select (scheduler_select_cls,
                                        rs,
                                        ws,
                                        NULL,
                                        context->timeout);
    }
    if (select_result == GNUNET_SYSERR)
    {
      if (errno == EINTR)
        continue;

      LOG_STRERROR (GNUNET_ERROR_TYPE_ERROR, "select");
#ifndef MINGW
#if USE_LSOF
      char lsof[512];

      snprintf (lsof, sizeof (lsof), "lsof -p %d", getpid ());
      (void) close (1);
      (void) dup2 (2, 1);
      if (0 != system (lsof))
        LOG_STRERROR (GNUNET_ERROR_TYPE_WARNING,
                      "system");
#endif
#endif
#if DEBUG_FDS
      struct GNUNET_SCHEDULER_Task *t;
      for (t = pending_head; NULL != t; t = t->next)
      {
        if (-1 != t->read_fd)
        {
          int flags = fcntl (t->read_fd, F_GETFD);
          if ((flags == -1) && (errno == EBADF))
          {
            LOG (GNUNET_ERROR_TYPE_ERROR,
                 "Got invalid file descriptor %d!\n",
                 t->read_fd);
            dump_backtrace (t);
          }
        }
        if (-1 != t->write_fd)
        {
          int flags = fcntl (t->write_fd, F_GETFD);
          if ((flags == -1) && (errno == EBADF))
          {
            LOG (GNUNET_ERROR_TYPE_ERROR,
                 "Got invalid file descriptor %d!\n",
                 t->write_fd);
            dump_backtrace (t);
          }
        }
      }
#endif
      GNUNET_assert (0);
      return GNUNET_SYSERR;
    }
    if ( (0 == select_result) &&
         (0 == context->timeout.rel_value_us) &&
         (busy_wait_warning > 16) )
    {
      LOG (GNUNET_ERROR_TYPE_WARNING,
           "Looks like we're busy waiting...\n");
      short_wait (100);                /* mitigate */
    }
    for (pos = context->scheduled_in_head; NULL != pos; pos = pos->next)
    {
      if (GNUNET_YES == GNUNET_NETWORK_fdset_test_native (rs, pos->fdi->sock))
      {
        GNUNET_SCHEDULER_task_ready (pos->task, GNUNET_SCHEDULER_ET_IN);
        GNUNET_CONTAINER_DLL_remove (context->scheduled_in_head,
                                     context->scheduled_in_tail,
                                     pos);
      }
    }
    for (pos = context->scheduled_out_head; NULL != pos; pos = pos->next)
    {
      if (GNUNET_YES == GNUNET_NETWORK_fdset_test_native (ws, pos->fdi->sock))
      {
        GNUNET_SCHEDULER_task_ready (pos->task, GNUNET_SCHEDULER_ET_OUT);
        GNUNET_CONTAINER_DLL_remove (context->scheduled_out_head,
                                     context->scheduled_out_tail,
                                     pos);
      }
    }
    GNUNET_SCHEDULER_run_from_driver (sh);
    if (last_tr == tasks_run)
    {
      short_wait (1);
      busy_wait_warning++;
    }
    else
    {
      last_tr = tasks_run;
      busy_wait_warning = 0;
    }
  }
  return GNUNET_OK; 
}


void
select_set_wakeup(void *cls,
                  struct GNUNET_TIME_Absolute dt)
{
  struct DriverContext *context = cls;
  GNUNET_assert (NULL != context);
 
  context->timeout = GNUNET_TIME_absolute_get_remaining (dt);
}


/**
 * Obtain the driver for using select() as the event loop.
 *
 * @return NULL on error
 */
struct GNUNET_SCHEDULER_Driver *
GNUNET_SCHEDULER_driver_select ()
{
  struct GNUNET_SCHEDULER_Driver *select_driver;
  select_driver = GNUNET_new (struct GNUNET_SCHEDULER_Driver);

  select_driver->loop = &select_loop;
  select_driver->add = &select_add;
  select_driver->del = &select_del;
  select_driver->set_wakeup = &select_set_wakeup;

  return select_driver;
}


/* end of scheduler.c */<|MERGE_RESOLUTION|>--- conflicted
+++ resolved
@@ -455,58 +455,6 @@
 
 
 /**
-<<<<<<< HEAD
-=======
- * Check which tasks are ready and move them
- * to the respective ready queue.
- *
- * @param rs FDs ready for reading
- * @param ws FDs ready for writing
- */
-static void
-check_ready (const struct GNUNET_NETWORK_FDSet *rs,
-             const struct GNUNET_NETWORK_FDSet *ws)
-{
-  struct GNUNET_SCHEDULER_Task *pos;
-  struct GNUNET_SCHEDULER_Task *next;
-  struct GNUNET_TIME_Absolute now;
-
-  now = GNUNET_TIME_absolute_get ();
-  while (NULL != (pos = pending_timeout_head))
-  {
-    if (now.abs_value_us >= pos->timeout.abs_value_us)
-      pos->reason |= GNUNET_SCHEDULER_REASON_TIMEOUT;
-    if (0 == pos->reason)
-      break;
-
-    GNUNET_CONTAINER_DLL_remove (pending_timeout_head,
-                                 pending_timeout_tail,
-                                 pos);
-    if (pending_timeout_last == pos)
-      pending_timeout_last = NULL;
-    else
-      scheduler_driver->set_wakeup (scheduler_driver->cls,
-                                    pending_timeout_head->timeout);
-    queue_ready_task (pos);
-  }
-  pos = pending_head;
-  while (NULL != pos)
-  {
-    next = pos->next;
-    if (GNUNET_YES == is_ready (pos, now, rs, ws))
-    {
-      GNUNET_CONTAINER_DLL_remove (pending_head,
-                                   pending_tail,
-                                   pos);
-      queue_ready_task (pos);
-    }
-    pos = next;
-  }
-}
-
-
-/**
->>>>>>> b1e41385
  * Request the shutdown of a scheduler.  Marks all tasks
  * awaiting shutdown as ready. Note that tasks
  * scheduled with #GNUNET_SCHEDULER_add_shutdown() AFTER this call
@@ -1716,10 +1664,6 @@
     GNUNET_CONTAINER_DLL_remove (pending_timeout_head,
                                  pending_timeout_tail,
                                  pos);
-<<<<<<< HEAD
-=======
-
->>>>>>> b1e41385
     if (pending_timeout_last == pos)
       pending_timeout_last = NULL;
     else
