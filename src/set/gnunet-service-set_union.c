--- conflicted
+++ resolved
@@ -1367,8 +1367,6 @@
 
 
 /**
-<<<<<<< HEAD
-=======
  * Destroy remote channel.
  *
  * @param op operation
@@ -1389,7 +1387,6 @@
 
 
 /**
->>>>>>> c1d682ec
  * Signal to the client that the operation has finished and
  * destroy the operation.
  *
@@ -1402,7 +1399,8 @@
   struct GNUNET_MQ_Envelope *ev;
   struct GNUNET_SET_ResultMessage *rm;
 
-  if (GNUNET_YES == op->state->client_done_sent) {
+  if (GNUNET_YES == op->state->client_done_sent)
+  {
     return;
   }
 
